--- conflicted
+++ resolved
@@ -5,6 +5,7 @@
 import numpy as np
 import numpy.typing as npt
 import scipy.stats as ss  # type: ignore
+import cvxpy as cp
 import cvxpy as cp
 
 import matplotlib.pyplot as plt
@@ -32,28 +33,6 @@
     raw_seconds = sampling_dist.moment(2)
     E_WTW = sum(raw_seconds**2)
     return inner_products - 2 * x @ E_W + E_WTW
-
-
-def get_true_opt(sampling_dist: ss.rv_continuous,
-                 d: npt.NDArray[np.float64], w: float, a: float, b: float,
-                 ) -> npt.NDArray[np.float64]:
-    '''Solve for the true min objective value over
-    {x | d @ x <= w, a <= x <= b}
-    This quadratic program can be handled with cvxpy
-
-    :return: the true min objective'''
-    iterate_dim = len(d)
-    E_W = np.broadcast_to(sampling_dist.mean(), iterate_dim)
-<<<<<<< HEAD
-    x = cp.Variable(iterate_dim)
-=======
-    x = cp.Variable(2)
->>>>>>> d69e97f6
-    constraints = [a <= x, x <= b, d @ x <= w]
-    objective = cp.Minimize(cp.sum_squares(x) - 2 * x @ E_W)
-    prob = cp.Problem(objective, constraints)  # type: ignore
-    prob.solve(solver=cp.CLARABEL)
-    return x.value  # type: ignore
 
 
 def gradient_func(iterate: npt.NDArray[np.float64],
@@ -238,10 +217,7 @@
     upper_bound = 0.75
 
     seed = np.random.default_rng().integers(int(1e5), int(1e8))
-<<<<<<< HEAD
-=======
-    seed = 38612000
->>>>>>> d69e97f6
+    # seed = 1234
     print(f'{seed=}')
     rng = np.random.default_rng(seed)
     true_opt = rng.uniform(size=ITERATE_DIM)
@@ -254,15 +230,8 @@
         stochastic_sampler, sampling_dist=sampling_dist,
         ndim=ITERATE_DIM)
 
-<<<<<<< HEAD
-    extra_x0_factor = rng.uniform(1, 10)
-    x_0 = (
-        (uniforms := rng.uniform(size=ITERATE_DIM))
-        / (sum(uniforms)*extra_x0_factor)
-    )
-=======
     x_0 = np.insert(np.zeros(ITERATE_DIM-1), 0, upper_bound)
->>>>>>> d69e97f6
+    # x_0 = np.full(ITERATE_DIM, 0.5)
 
     iterate_histories = get_pg_stepsizes_iterate_histories(
         d, w, lower_bound, upper_bound,
